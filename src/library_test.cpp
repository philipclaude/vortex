--- conflicted
+++ resolved
@@ -124,10 +124,9 @@
 UT_TEST_CASE_END(grid_polygon_test)
 
 UT_TEST_CASE(sphere_test) {
-  // testing number of triangels in a subdivided sphere mesh
+  // testing number of triangles in a subdivided sphere mesh
   double tol1 = 1e-10;
   double tol2 = 5e-3;
-<<<<<<< HEAD
   auto test_shape = [&](auto& shape) {
     using Shape_t = typename std::remove_reference<decltype(shape)>::type;
     // vectors for area check
@@ -162,37 +161,6 @@
       }
       // spherical triangle area should converge to 4pi
       UT_ASSERT_NEAR(tot_areas, 4 * M_PI, tol1);
-=======
-  // vectors for area check
-  std::vector<double> error;
-  std::vector<double> meshsize;
-  for (int i = 0; i < 7; i++) {
-    SubdividedIcosahedron mesh(i);
-    int tris = mesh.triangles().n();
-    int tris_check = std::pow(4, i) * 20;
-    UT_ASSERT_EQUALS(tris, tris_check);
-    double tot_areas = 0;
-    double strt_areas = 0;
-    for (int k = 0; k < tris; k++) {
-      const auto* t = mesh.triangles()[k];
-      const auto* p1 = mesh.vertices()[t[0]];
-      const auto* p2 = mesh.vertices()[t[1]];
-      const auto* p3 = mesh.vertices()[t[2]];
-      tot_areas += SphericalTriangle::area(p1, p2, p3);
-      strt_areas += Triangle::area(p1, p2, p3);
-    }
-    // recording straight-sided area error
-    error.push_back(fabs(strt_areas - (4 * M_PI)));
-    meshsize.push_back(sqrt(tris));
-    //  abs. val. of straight-sided area against meshsize (approx
-    //  sqrt(mesh.triangles().n())) should be very close to 2 in the asymptotic
-    //  range
-    if (i > 4) {
-      double slope = fabs(
-          log(error[error.size() - 2] / error[error.size() - 1]) /
-          log(meshsize[meshsize.size() - 2] / meshsize[meshsize.size() - 1]));
-      UT_ASSERT_NEAR(slope, 2., tol2);
->>>>>>> 940fcf0e
     }
   };
   Icosahedron icosahedron;
