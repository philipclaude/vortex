//
//  vortex: Voronoi mesher and fluid simulator for the Earth's oceans and
//  atmosphere.
//
//  Copyright 2023 - 2025 Philip Claude Caplan
//
//  Licensed under the Apache License, Version 2.0 (the "License");
//  you may not use this file except in compliance with the License.
//  You may obtain a copy of the License at
//
//      http://www.apache.org/licenses/LICENSE-2.0
//
//  Unless required by applicable law or agreed to in writing, software
//  distributed under the License is distributed on an "AS IS" BASIS,
//  WITHOUT WARRANTIES OR CONDITIONS OF ANY KIND, either express or implied.
//  See the License for the specific language governing permissions and
//  limitations under the License.
//
#include "shallow_water.h"

namespace vortex {

namespace {
void xyz_to_latlon(const double* x, double& lat, double& lon) {
  lon = atan2(x[1], x[0]);  // atan2 returns in [-pi, pi]
  double z = x[2];
  ASSERT(std::fabs(x[2]) <= 1);
  lat = asin(z);  // asin returns in [-pi/2, pi/2]
}
}  // namespace

WilliamsonCase1::WilliamsonCase1() {
  const double omega = earth.angular_velocity;
  const double a = earth.radius;
  const double R = a / 3;
  const double h0 = 1000;
  const double lc = 3 * M_PI / 2;
  const double tc = 0;
  const double twelve_days = 12 * 24 * 3600;
  const double u0 = 2 * M_PI * a / twelve_days;
  const double hm = 1000;

  surface_height = [](const double* x) -> double { return 0.0; };
  initial_height = [a, R, h0, lc, tc, hm](const double* x) -> double {
    double lambda, theta;
    xyz_to_latlon(x, theta, lambda);

    double dl = lambda - lc;
    // double dt = theta - tc;
    double r =
        a * std::acos(sin(tc) * sin(theta) + cos(tc) * cos(theta) * cos(dl));
    if (r >= R) return hm;
    return 0.5 * h0 * (1 + cos(M_PI * r / R)) + hm;
  };
  initial_velocity = [u0](const double* x) -> vec3d {
    double lambda, theta;
    xyz_to_latlon(x, theta, lambda);
    double us = u0 * sin(theta) * cos(lambda);
    double vs = -u0 * sin(lambda);
    double ux = -us * sin(lambda) - vs * sin(theta) * cos(lambda);
    double uy = us * cos(lambda) - vs * sin(theta) * sin(lambda);
    double uz = vs * cos(theta);
    return {ux, uy, uz};
  };
  coriolis_parameter = [&](const double* x) -> double {
    return 2.0 * omega * x[2];
  };
  analytic_velocity = [&](const double* x, double time) -> vec3d {
    return initial_velocity(x);
  };
  use_analytic_velocity = true;

  analytic_height = [this, twelve_days](const double* x,
                                        double time) -> double {
    if (time != twelve_days) return 1e20;
    return initial_height(x);
  };
  has_analytic_height = true;
  time_stepping = TimeSteppingScheme::kExplicit;
  days = 12;
}

WilliamsonCase2::WilliamsonCase2() {
  const double omega = earth.angular_velocity;
  const double a = earth.radius;
  const double g = earth.gravity;

  double h0 = 2.94e4 / g;
  double u0 = 2 * M_PI * a / (12 * 24 * 3600);
  surface_height = [](const double* x) -> double { return 0.0; };

  initial_velocity = [u0](const double* x) -> vec3d {
    double lambda, theta;
    xyz_to_latlon(x, theta, lambda);
    double us = u0 * sin(theta) * cos(lambda);
    double vs = -u0 * sin(lambda);
    double ux = -us * sin(lambda) - vs * sin(theta) * cos(lambda);
    double uy = us * cos(lambda) - vs * sin(theta) * sin(lambda);
    double uz = vs * cos(theta);
    return {ux, uy, uz};
  };

  coriolis_parameter = [omega](const double* x) -> double {
    return -2.0 * omega * x[0];
  };

  analytic_height = [h0, omega, a, u0, g](const double* x,
                                          double time) -> double {
    return h0 - (omega * a * u0 + 0.5 * u0 * u0) * x[0] * x[0] / g;
  };
  initial_height = [this](const double* x) -> double {
    return analytic_height(x, 0);
  };
  has_analytic_height = true;
  has_analytic_velocity = true;
  analytic_velocity = [this](const double* x, double time) -> vec3d {
    return initial_velocity(x);
  };
  days = 12;
}

WilliamsonCase5::WilliamsonCase5() {
  const double omega = earth.angular_velocity;
  const double a = earth.radius;
  const double g = earth.gravity;

  const double u0 = 20.0;
  initial_velocity = [u0](const double* x) -> vec3d {
    return {-u0 * x[1], u0 * x[0], 0.0};
  };

  const double h0 = 5960;
  const double hs0 = 2000;
  const double R = M_PI / 9.0;
  const double lambda_c = -M_PI / 2;
  const double theta_c = M_PI / 6;

  surface_height = [hs0, R, lambda_c, theta_c](const double* x) -> double {
    double lambda, theta;
    xyz_to_latlon(x, theta, lambda);
    double d_lambda = lambda - lambda_c;
    double d_theta = theta - theta_c;
    double d = std::min(R * R, d_lambda * d_lambda + d_theta * d_theta);
    double hs = hs0 * (1 - std::pow(d, 0.5) / R);
    // return hs0 * std::exp(-2.8 * 2.8 * d / (R * R));
    //  ASSERT(hs >= 0) << hs;
    //   if (hs > 0) LOG << hs;
    return hs;
  };
  initial_height = [a, omega, g, u0, h0](const double* x) -> double {
    double h = h0 - (omega * a * u0 + 0.5 * u0 * u0) * x[2] * x[2] / g;
    return h;
  };

  coriolis_parameter = [omega](const double* x) -> double {
    return 2.0 * omega * x[2];
  };
  double hmin = h0 - (omega * a * u0 + 0.5 * u0 * u0) / g;
  LOG << fmt::format("hmin = {}, hmax = {}", hmin, h0);
  days = 15;
}

WilliamsonCase6::WilliamsonCase6() {
  const double omega = earth.angular_velocity;
  const double a = earth.radius;
  const double g = earth.gravity;

  const double w = 7.848e-6;
  const double K = 7.848e-6;
  const double h0 = 8000;
  double m = 4;

  auto A = [w, omega, K, m](double t) -> double {
    // the last term is expanded to avoid dividing by cos(t)^2
    double ct = cos(t);
    double ct2 = ct * ct;
    return 0.5 * w * (2 * omega + w) * ct2 +
           0.25 * K * K * pow(ct, 2 * m) *
               ((m + 1) * ct2 + (2 * m * m - m - 2)) -
           0.5 * K * K * m * m * pow(ct, 2 * (m - 1));
  };

  auto B = [w, omega, K, m](double t) -> double {
    double ct = cos(t);
    double ct2 = ct * ct;
    return 2 * (omega + w) * K * pow(ct, m) *
           ((m * m + 2 * m + 2) - pow(m + 1, 2) * ct2) / ((m + 1) * (m + 2));
  };
  auto C = [K, m](double t) -> double {
    double ct = cos(t);
    double ct2 = ct * ct;
    return 0.25 * K * K * pow(ct, 2 * m) * ((m + 1) * ct2 - (m + 2));
  };

  initial_velocity = [a, w, K, m](const double* x) -> vec3d {
    double l, t;
    xyz_to_latlon(x, t, l);
    double ct = cos(t);
    double st = sin(t);
    double ct2 = ct * ct;
    double st2 = st * st;
    double us =
        a * w * ct + a * K * pow(ct, m - 1) * (m * st2 - ct2) * cos(m * l);
    double vs = -a * K * m * pow(ct, m - 1) * st * sin(m * l);
    double ux = -us * sin(l) - vs * st * cos(l);
    double uy = us * cos(l) - vs * st * sin(l);
    double uz = vs * ct;
    return {ux, uy, uz};
  };

  initial_height = [A, B, C, h0, a, m, g](const double* x) -> double {
    double l, t;
    xyz_to_latlon(x, t, l);
    return h0 + a * a * (A(t) + B(t) * cos(m * l) + C(t) * cos(2 * m * l)) / g;
  };

  surface_height = [](const double* x) -> double { return 0.0; };
  coriolis_parameter = [omega](const double* x) -> double {
    return 2.0 * omega * x[2];
  };

  double nu = (m * (3 + m) * w - 2 * omega) / ((1 + m) * (2 + m));
  analytic_height = [A, B, C, h0, a, m, g, nu](const double* x,
                                               double time) -> double {
    double l, t;
    xyz_to_latlon(x, t, l);
    l -= nu * time;
    return h0 + a * a * (A(t) + B(t) * cos(m * l) + C(t) * cos(2 * m * l)) / g;
  };
  has_analytic_height = true;
  days = 15;
}

GalewskyCase::GalewskyCase() {
  const double omega = earth.angular_velocity;
  const double a = earth.radius;
  const double g = earth.gravity;

  const double umax = 80.0;
  const double phi0 = M_PI / 7.0;
<<<<<<< HEAD
  const double phi1 = M_PI / 2.0 - phi0;
  const double en = std::exp(-4.0 / std::pow(phi1 - phi0, 2.0));
  const double h0 = 10e3;
=======
  const double phi1 = M_PI / 2.0 - M_PI / 7.0;
  const double en = std::exp(-4.0 / std::pow(phi1 - phi0, 2.0));
  const double u0 = 20.0;
  const double h0 = 5960;
>>>>>>> 03c411df

  surface_height = [](const double* x) -> double { return 0.0; };

  coriolis_parameter = [omega](const double* x) -> double {
    return 2.0 * omega * x[2];
  };

<<<<<<< HEAD
  // this initial height is from Williamson, test case 5
  // initial_height = [a, omega, g, u0, h0](const double* x) -> double {
  //   double h = h0 - (omega * a * u0 + 0.5 * u0 * u0) * x[2] * x[2] / g;
  //   return h;
  // };

  initial_height = [this, a, g, umax, phi0, phi1, en,
                    h0](const double* x) -> double {
    double lat, lon;
    xyz_to_latlon(x, lat, lon);

    const double theta_midpoint = 0.5 * (phi0 + phi1);

    double denom = (theta_midpoint - phi0) * (theta_midpoint - phi1);
    double u_zonal = umax * std::exp(1.0 / denom) / en;

    double f = 2.0 * earth.angular_velocity * std::sin(theta_midpoint);
    double integrand =
        u_zonal * (a * f + std::tan(theta_midpoint) * u_zonal / a);

    // below the jet
    if (lat <= phi0) {
      return h0;
    }
    // inside the jet
    if (lat > phi0 && lat < phi1) {
      return h0 - (1.0 / g) * (lat - phi0) * integrand;
      // above the jet
    } else {
      return h0 - (1.0 / g) * (phi1 - phi0) * integrand;
    }
=======
  // This initial height is from Williamson, test case 5
  initial_height = [a, omega, g, u0, h0](const double* x) -> double {
    double h = h0 - (omega * a * u0 + 0.5 * u0 * u0) * x[2] * x[2] / g;
    return h;
>>>>>>> 03c411df
  };

  initial_velocity = [umax, phi0, phi1, en](const double* x) -> vec3d {
    double lat, lon;
    xyz_to_latlon(x, lat, lon);

    double u_zonal = 0.0;
    if (lat >= phi0 && lat <= phi1) {
      double denom = (lat - phi0) * (lat - phi1);
      u_zonal = umax * std::exp(1.0 / denom) / en;
    }

    double us = u_zonal;
    double vs = 0.0;
    double ux = -us * sin(lon) - vs * sin(lat) * cos(lon);
    double uy = us * cos(lon) - vs * sin(lat) * sin(lon);
    double uz = vs * cos(lat);

    return {ux, uy, uz};
  };
  days = 6;
}

}  // namespace vortex<|MERGE_RESOLUTION|>--- conflicted
+++ resolved
@@ -238,16 +238,9 @@
 
   const double umax = 80.0;
   const double phi0 = M_PI / 7.0;
-<<<<<<< HEAD
   const double phi1 = M_PI / 2.0 - phi0;
   const double en = std::exp(-4.0 / std::pow(phi1 - phi0, 2.0));
   const double h0 = 10e3;
-=======
-  const double phi1 = M_PI / 2.0 - M_PI / 7.0;
-  const double en = std::exp(-4.0 / std::pow(phi1 - phi0, 2.0));
-  const double u0 = 20.0;
-  const double h0 = 5960;
->>>>>>> 03c411df
 
   surface_height = [](const double* x) -> double { return 0.0; };
 
@@ -255,7 +248,6 @@
     return 2.0 * omega * x[2];
   };
 
-<<<<<<< HEAD
   // this initial height is from Williamson, test case 5
   // initial_height = [a, omega, g, u0, h0](const double* x) -> double {
   //   double h = h0 - (omega * a * u0 + 0.5 * u0 * u0) * x[2] * x[2] / g;
@@ -287,12 +279,6 @@
     } else {
       return h0 - (1.0 / g) * (phi1 - phi0) * integrand;
     }
-=======
-  // This initial height is from Williamson, test case 5
-  initial_height = [a, omega, g, u0, h0](const double* x) -> double {
-    double h = h0 - (omega * a * u0 + 0.5 * u0 * u0) * x[2] * x[2] / g;
-    return h;
->>>>>>> 03c411df
   };
 
   initial_velocity = [umax, phi0, phi1, en](const double* x) -> vec3d {
