//
//  vortex: Voronoi mesher and fluid simulator for the Earth's oceans and
//  atmosphere.
//
//  Copyright 2023 - 2024 Philip Claude Caplan
//
//  Licensed under the Apache License, Version 2.0 (the "License");
//  you may not use this file except in compliance with the License.
//  You may obtain a copy of the License at
//
//      http://www.apache.org/licenses/LICENSE-2.0
//
//  Unless required by applicable law or agreed to in writing, software
//  distributed under the License is distributed on an "AS IS" BASIS,
//  WITHOUT WARRANTIES OR CONDITIONS OF ANY KIND, either express or implied.
//  See the License for the specific language governing permissions and
//  limitations under the License.
//
#pragma once

#include "mesh.h"

namespace vortex {

/**
 * \brief Represents a structured grid for any element type
 */
template <typename T>
class Grid : public Mesh {
 public:
  /**
   * \brief Initializes and builds a structured grid
   *
   * \param[in] sizes a vector with the number of divisions in each direction
   *            for a 1d mesh (Line), sizes.size() = 1
   *            for a 2d mesh (Triangle, Quad) sizes.size() = 2
   *            for a 3d mesh (Tet), sizes.size() = 3
   */
  Grid(const std::vector<int>& sizes);

  /**
   * \brief Builds the structured mesh
   */
  void build();

 private:
  const std::vector<int>& sizes_;  // number of sizes in each direction
};

template <typename S>
class SubdividedSphere : public Mesh {
 public:
  SubdividedSphere(int n = 0) : Mesh(3) { build(n); }

 private:
  void build(int n);
  void subdivide();
};

<<<<<<< HEAD
/// @brief Represents a subdivided icosahedron mesh.
class SubdividedIcosahedron : public SubdividedSphere<Icosahedron> {
 public:
  /// @brief Constructs a subdivided icosahedron mesh.
  /// @param n number of subdivisions.
  SubdividedIcosahedron(int n = 0) : SubdividedSphere<Icosahedron>(n) {}
=======
/// @brief Represents a circle mapped to a square.
/// http://squircular.blogspot.com/2015/09/mapping-circle-to-square.html
class Squircle : public Mesh {
 public:
  /// @brief Constructs the circle-in-square mesh.
  /// @param r radius of the inner circle.
  /// @param nr number of divisions in the radial direction.
  /// @param nt number of divisions in theta direction from 0 - PI.
  /// @param half whether to create a domain in [0, PI] (true) or [0, 2 * PI].
  Squircle(double r, int nr, int nt, bool half = false) : Mesh(3) {
    build(r, nr, nt, half);
  }

 private:
  void build(double r, int nr, int nt, bool half);
>>>>>>> 940fcf0e
};

}  // namespace vortex<|MERGE_RESOLUTION|>--- conflicted
+++ resolved
@@ -57,14 +57,14 @@
   void subdivide();
 };
 
-<<<<<<< HEAD
 /// @brief Represents a subdivided icosahedron mesh.
 class SubdividedIcosahedron : public SubdividedSphere<Icosahedron> {
  public:
   /// @brief Constructs a subdivided icosahedron mesh.
   /// @param n number of subdivisions.
   SubdividedIcosahedron(int n = 0) : SubdividedSphere<Icosahedron>(n) {}
-=======
+};
+
 /// @brief Represents a circle mapped to a square.
 /// http://squircular.blogspot.com/2015/09/mapping-circle-to-square.html
 class Squircle : public Mesh {
@@ -80,7 +80,6 @@
 
  private:
   void build(double r, int nr, int nt, bool half);
->>>>>>> 940fcf0e
 };
 
 }  // namespace vortex